--- conflicted
+++ resolved
@@ -102,7 +102,6 @@
     (Single-threaded, but batched approach)
     """
     # Configuration
-<<<<<<< HEAD
     args = argparse.ArgumentParser()
     args.add_argument("--input_file", type=str, default="./datasets/validation_results_base.jsonl")
     args.add_argument("--output_file", type=str, default="./datasets/final_results.jsonl")
@@ -115,11 +114,7 @@
     input_file = args.input_file
     output_file = args.output_file
     model_name = args.model_name
-=======
-    input_file = "./datasets/validation_results_base.jsonl"
-    output_file = "./datasets/final_results_base.jsonl"
-    model_name = "gpt-4o-mini"
->>>>>>> 0b09bd44
+
     
     # How many lines per batch
     BATCH_SIZE = 1
